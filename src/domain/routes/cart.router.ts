import { Router, Request, Response } from "express";
<<<<<<< HEAD
import { deleteCartItem } from "../controllers/cart.controller";
import {
  addCartItem,
  viewCartItems,
} from "../controllers/cart-item.controller";

export const router: Router = Router();

router.route("/:cartId").get(viewCartItems);

router
  .route("/:cartId/cart-items/:cartItemId")
  .delete(deleteCartItem)
  .post(addCartItem);
=======
import * as CartController from "../controllers/cart.controller";

export const router: Router = Router();

router.route("/:cartId").get(CartController.getCart);

router
  .route("/:cartId/cart-Items/:cartItemId")
  .delete(CartController.deleteCartItem);

router.route("/:cartId").delete(CartController.clearCart);
>>>>>>> 1abeb624
<|MERGE_RESOLUTION|>--- conflicted
+++ resolved
@@ -1,10 +1,10 @@
 import { Router, Request, Response } from "express";
-<<<<<<< HEAD
-import { deleteCartItem } from "../controllers/cart.controller";
+import * as CartController from "../controllers/cart.controller";
 import {
   addCartItem,
   viewCartItems,
 } from "../controllers/cart-item.controller";
+
 
 export const router: Router = Router();
 
@@ -12,18 +12,7 @@
 
 router
   .route("/:cartId/cart-items/:cartItemId")
-  .delete(deleteCartItem)
+  .delete(CartController.deleteCartItem)
   .post(addCartItem);
-=======
-import * as CartController from "../controllers/cart.controller";
-
-export const router: Router = Router();
-
-router.route("/:cartId").get(CartController.getCart);
-
-router
-  .route("/:cartId/cart-Items/:cartItemId")
-  .delete(CartController.deleteCartItem);
 
 router.route("/:cartId").delete(CartController.clearCart);
->>>>>>> 1abeb624
