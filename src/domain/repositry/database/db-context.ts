import { DataSource, ObjectLiteral } from "typeorm";
import dotenv from "dotenv";
import { Customer } from "../../models/Customer";
import { MenuItem } from "../../models/MenuItem";
import { Cart } from "../../models/Cart";
import { CartItem } from "../../models/CartItem";
import { Order } from "../../models/Order";
import { OrderDetails } from "../../models/OrderDetails";
import { OrderStatus } from "../../models/OrderStatus";
<<<<<<< HEAD
import { User } from "../../models/user.entity";
import { Role } from "../../models/role.entity";
import { UserType } from "../../models/user-type.entity";
=======
import {
  initializeTransactionalContext,
  addTransactionalDataSource,
  StorageDriver,
} from "typeorm-transactional";
>>>>>>> ab3f35da

dotenv.config();

class DBContext {
  private readonly AppDBContext: DataSource;

  constructor(url: string) {
    this.AppDBContext = new DataSource({
      type: "postgres",
      url: url,
      entities: [
        Customer,
        MenuItem,
        Cart,
        CartItem,
        Order,
        OrderDetails,
        OrderStatus,
        User,
        Role,
        UserType,
      ],
      synchronize: true,
      logging: true,
      //dropSchema: true,
    });
    initializeTransactionalContext({
      storageDriver: StorageDriver.CLS_HOOKED,
    });
    addTransactionalDataSource(this.AppDBContext);

    // queryRunner = dbContext.queryBuilder().createQueryRunner();
  }
  queryBuilder() {
    return this.AppDBContext;
  }
  async connect() {
    await this.AppDBContext.initialize();
  }

  disconnect() {
    return this.AppDBContext.destroy();
  }

  getRepository<T extends ObjectLiteral>(entity: any) {
    return this.AppDBContext.getRepository<T>(entity);
  }
}

export const dbContext = new DBContext(process.env.DATABASE_URL ?? "");<|MERGE_RESOLUTION|>--- conflicted
+++ resolved
@@ -7,17 +7,14 @@
 import { Order } from "../../models/Order";
 import { OrderDetails } from "../../models/OrderDetails";
 import { OrderStatus } from "../../models/OrderStatus";
-<<<<<<< HEAD
 import { User } from "../../models/user.entity";
 import { Role } from "../../models/role.entity";
 import { UserType } from "../../models/user-type.entity";
-=======
 import {
   initializeTransactionalContext,
   addTransactionalDataSource,
   StorageDriver,
 } from "typeorm-transactional";
->>>>>>> ab3f35da
 
 dotenv.config();
 
