--- conflicted
+++ resolved
@@ -5,16 +5,13 @@
 import { MenuItem } from "../../models/menu-item.entity";
 import { Cart } from "../../models/cart.entity";
 import { CartItem } from "../../models/cart-item.entity";
-<<<<<<< HEAD
 import { Order } from "../../models/Order";
 import { OrderDetails } from "../../models/OrderDetails";
 import { OrderStatus } from "../../models/OrderStatus";
-
-=======
 import { User } from "../../models/user.entity";
 import { Role } from "../../models/role.entity";
 import { UserType } from "../../models/user-type.entity";
->>>>>>> b5ac6405
+
 dotenv.config();
 
 class DBContext {
@@ -24,7 +21,6 @@
     this.AppDBContext = new DataSource({
       type: "postgres",
       url: url,
-<<<<<<< HEAD
       entities: [
         Customer,
         MenuItem,
@@ -33,10 +29,10 @@
         Order,
         OrderDetails,
         OrderStatus,
+        User,
+        Role,
+        UserType,
       ],
-=======
-      entities: [Customer, MenuItem, Cart, CartItem, User, Role, UserType],
->>>>>>> b5ac6405
       synchronize: process.env.NODE_ENV === "development",
       logging: true,
     });
