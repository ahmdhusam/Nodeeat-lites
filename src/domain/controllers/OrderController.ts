import { Request, Response } from "express";
import { orderService } from "../service/OrderService";
<<<<<<< HEAD
import { MenuItem } from "../models/MenuItem";
import { customerService } from "../service/CustomerService";
import { HttpException } from "../../common/exceptions";
import { StatusCodes, getReasonPhrase } from "http-status-codes";
import { logger } from "../../common/logger";
=======
import { HttpException } from "../../common/exceptions";
import { BadRequestException } from "../../common/exceptions/BadRequestException";
>>>>>>> c42d888e

export const PlaceOrder = async (
  req: Request,
  res: Response
): Promise<void> => {
  // Extract data from the request body
  const customerId = parseInt(req.params.customerId);

  try {
<<<<<<< HEAD
    logger.debug(req.body);

    let order = await orderService.PlaceOrder(customerId);
=======
    let oreder = await orderService.PlaceOrder(cartId);
>>>>>>> c42d888e

    res
      .status(StatusCodes.CREATED)
      .json({ message: "Order created successfully", order: order });
  } catch (error: any) {
    if (error instanceof HttpException) {
      res.status(error.status).json({ error: error.message });
    } else {
      res
        .status(StatusCodes.INTERNAL_SERVER_ERROR)
        .json({ error: "Something went wrong. Please try again later" });
    }
  }
};

export const CancelOrder = async (
  req: Request,
  res: Response
): Promise<void> => {
  try {
    const orderId = parseInt(req.params.orderId);
    if (isNaN(orderId) || orderId <= 0) {
      throw new BadRequestException("Invalid order id");
    }

    // TODO: Change customer id
    const result = await orderService.cancelOrder(1, orderId);

    res.status(200).json({ message: "Order cancelled" });
  } catch (error: unknown) {
    if (error instanceof HttpException) {
      res.status(error.status).json({ error: error.message });
    } else {
      res
        .status(500)
        .json({ error: "Something went wrong. Please try again later" });
    }
  }
};

export const GetOrderStatus = async (
  req: Request,
  res: Response
): Promise<void> => {
  try {
    const orderId = parseInt(req.params.orderId);
    if (isNaN(orderId) || orderId <= 0) {
      throw new BadRequestException("Invalid order id");
    }

    // TODO: Change customer id
    const result = await orderService.getOrderStatus(1, orderId);

    res.status(200).json({ message: { status: result } });
  } catch (error: unknown) {
    if (error instanceof HttpException) {
      res.status(error.status).json({ error: error.message });
    } else {
      res
        .status(500)
        .json({ error: "Something went wrong. Please try again later" });
    }
  }
};

export const OrdersHistory = async (
  req: Request,
  res: Response
): Promise<void> => {
  const customerId = parseInt(req.params.customerId);
  console.log("customerId: ", customerId);

  try {
    const result = await orderService.historyOfOrders(customerId);
    res.status(200).json({ message: result });
  } catch (error: any) {
    res.status(400).json({ message: error.details });
  }
};

export const Order_Details = async (
  req: Request,
  res: Response
): Promise<void> => {
  const orderId = parseInt(req.params.orderId);
  console.log(orderId);

  try {
    const result = await orderService.detailsOfOrders(orderId);
    res.status(200).json({ message: result });
  } catch (error: any) {
    res.status(400).json({ message: error.details });
  }
};

export const OrderSummary = async (
  req: Request,
  res: Response
): Promise<void> => {
  try {
    res.status(200).json({});
  } catch (error: any) {}
};<|MERGE_RESOLUTION|>--- conflicted
+++ resolved
@@ -1,15 +1,11 @@
 import { Request, Response } from "express";
 import { orderService } from "../service/OrderService";
-<<<<<<< HEAD
 import { MenuItem } from "../models/MenuItem";
 import { customerService } from "../service/CustomerService";
 import { HttpException } from "../../common/exceptions";
 import { StatusCodes, getReasonPhrase } from "http-status-codes";
 import { logger } from "../../common/logger";
-=======
-import { HttpException } from "../../common/exceptions";
 import { BadRequestException } from "../../common/exceptions/BadRequestException";
->>>>>>> c42d888e
 
 export const PlaceOrder = async (
   req: Request,
@@ -19,13 +15,9 @@
   const customerId = parseInt(req.params.customerId);
 
   try {
-<<<<<<< HEAD
     logger.debug(req.body);
 
     let order = await orderService.PlaceOrder(customerId);
-=======
-    let oreder = await orderService.PlaceOrder(cartId);
->>>>>>> c42d888e
 
     res
       .status(StatusCodes.CREATED)
